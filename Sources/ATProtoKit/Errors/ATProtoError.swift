--- conflicted
+++ resolved
@@ -126,9 +126,6 @@
     case invalidPDS
 }
 
-<<<<<<< HEAD
-/// An error type related to issues surrounding event streams.
-=======
 /// An error type related to issues surrounding HTTP requests and responses.
 enum ATHTTPRequestError: ATProtoError {
     /// Unable to encode the request body.
@@ -144,7 +141,6 @@
 }
 
 /// An error type related to issues surrounding
->>>>>>> 8e2f260e
 enum ATEventStreamError: ATProtoError {
     /// The endpoint URL used may not be correct.
     case invalidEndpoint
