//
//  CreatePostgateRecord.swift
//
//
//  Created by Christopher Jr Riley on 2025-01-13.
//

import Foundation

extension ATProtoBluesky {

    /// A convenience method to create a postgate record to the user account in Bluesky.
    /// 
    /// This can be used instead of creating your own method if you wish not to do so.
    /// 
    /// You need to have a record first before you create a postgate record. If there isn't one
    /// yet, you can create one manually, or you can use the
    /// ``ATProtoBluesky/createPostRecord(text:inlineFacets:locales:replyTo:embed:labels:tags:creationDate:recordKey:shouldValidate:swapCommit:)``
    /// method.
    /// 
    /// After that, you can use the ``ComAtprotoLexicon/Repository/StrongReference/recordURI``
    /// property as the value for the `postURI` argument.
    ///
    /// ```swift
    /// do {
    ///     let post = try await atProtoBluesky.createPostRecord(
    ///         text: "Spent 3 hours debugging only to realize I was working in the wrong file... 🙃"
    ///     )
    ///
    ///     let postgateResult = try await atProtoBluesky.createPostgateRecord(
    ///         postURI: post.recordURI
    ///     )
    ///
    ///     print(postgateResult)
    /// } catch {
    ///     throw error
    /// }
    /// ```
    ///
    /// ## Managing Embedding Post Options
    ///
    /// You can detact the post from quote posts by using the `detachedEmbeddingURIs` argument.
    /// When doing so, Bluesky will display a "Removed by author" warning and the quote post will
    /// not appear in the "Show Quotes" section.
    ///
    /// - Note: Bluesky currently has a limit of 50 posts for you to detach.
    ///
    /// You can also disable the ability to embed the post altogether by using the
    /// `embeddingRules` argument.
    ///
    /// ```swift
    /// do {
    ///     let post = try await atProtoBluesky.createPostRecord(
    ///         text: "My cat decided my lap was her office chair.\n\nGuess I’m legally required to sit here and do nothing now..."
    ///     )
    ///
    ///     let postgateResult = try await atProtoBluesky.createPostgateRecord(
    ///         postURI: post.recordURI,
    ///         embeddingRules: [.disable]
    ///     )
    ///
    ///     print(postgateResult)
    /// } catch {
    ///     throw error
    /// }
    /// ```
    ///
    /// - Parameters:
    ///   - postURI: The URI of the post.
    ///   - detachedEmbeddingURIs: An array of URIs belonging to posts that the `postURI`'s author
    ///   has detached. Optional.
    ///   - embeddingRules: An array of rules for embedding the post. Optional.
    ///   - recordKey: The record key of the collection. Optional. Defaults to `nil`.
    ///   - shouldValidate: Indicates whether the record should be validated. Optional.
    ///   Defaults to `true`.
    ///   - swapCommit: Swaps out an operation based on the CID. Optional. Defaults to `nil`.
    /// - Returns: A strong reference, which contains the newly-created record's URI and CID hash.
    ///
    ///   - Throws:
    public func createPostgateRecord(
        postURI: String,
        detachedEmbeddingURIs: [String]? = nil,
        embeddingRules: [PostgateEmbeddingRule]? = nil,
        recordKey: String? = nil,
        shouldValidate: Bool? = true,
        swapCommit: String? = nil
    ) async throws -> ComAtprotoLexicon.Repository.StrongReference {
        guard let session else {
            throw ATRequestPrepareError.missingActiveSession
        }

        // Check to see if the post exists.
        guard let post = try await atProtoKitInstance.getPosts([postURI]).posts.first else {
            throw ATProtoBlueskyError.postNotFound(message: "Post (\(postURI)) not found.")
        }

        var postgateEmbedRules: [ATUnion.EmbeddingRulesUnion] = []

        // Loop through any items in embedRules, if any.
        if let embeddingRules = embeddingRules, embeddingRules.isEmpty == false {
            for rule in embeddingRules {
                switch rule {
                    case .disable:
                        postgateEmbedRules.append(.disabledRule(AppBskyLexicon.Feed.PostgateRecord.DisableRule()))
                }
            }
        }

        let finalPostgateEmbedRules = postgateEmbedRules.isEmpty ? nil : postgateEmbedRules

        let postgateRecord = AppBskyLexicon.Feed.PostgateRecord(
            createdAt: post.record.getRecord(ofType: AppBskyLexicon.Feed.PostgateRecord.self)?.createdAt ?? Date(),
            postURI: postURI,
            detachedEmbeddingURIs: detachedEmbeddingURIs,
            embeddingRules: finalPostgateEmbedRules
        )

        do {
<<<<<<< HEAD
=======
            
//            try await atProtoKitInstance.putRecord(repository: session.sessionDID, collection: "app.bsky.feed.postgate", recordKey: recordKey ?? nil, record: <#T##UnknownType#>)


>>>>>>> ffc9cabc
            return try await atProtoKitInstance.createRecord(
                repositoryDID: session.sessionDID,
                collection: "app.bsky.feed.postgate",
                recordKey: recordKey ?? nil,
                shouldValidate: shouldValidate,
                record: UnknownType.record(postgateRecord),
                swapCommit: swapCommit ?? nil
            )
        } catch {
            throw error
        }
    }

    /// A list of restrictions and rules for embedding a post.
    public enum PostgateEmbeddingRule {

        /// Embedding posts have been disabled entirely.
        case disable
    }
}<|MERGE_RESOLUTION|>--- conflicted
+++ resolved
@@ -116,13 +116,10 @@
         )
 
         do {
-<<<<<<< HEAD
-=======
             
 //            try await atProtoKitInstance.putRecord(repository: session.sessionDID, collection: "app.bsky.feed.postgate", recordKey: recordKey ?? nil, record: <#T##UnknownType#>)
 
 
->>>>>>> ffc9cabc
             return try await atProtoKitInstance.createRecord(
                 repositoryDID: session.sessionDID,
                 collection: "app.bsky.feed.postgate",
