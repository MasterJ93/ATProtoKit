//
//  NotifyOfUpdate.swift
//
//
//  Created by Christopher Jr Riley on 2024-03-14.
//

import Foundation

extension ATProtoKit {

    /// Notifies the crawling service to re-index or resume crawling.
    /// 
    /// If `crawlingHostname` and `pdsURL` are the same, then it's best not to give
    /// a value to `hostname`.
    ///
    /// - Note: According to the AT Protocol specifications: "Notify a crawling service of a recent
    /// update, and that crawling should resume. Intended use is after a gap between repo stream
    /// events caused the crawling service to disconnect. Does not require auth; implemented
    /// by Relay."
    ///
    /// - SeeAlso: This is based on the [`com.atproto.sync.notifyOfUpdate`][github] lexicon.
    ///
    /// [github]: https://github.com/bluesky-social/atproto/blob/main/lexicons/com/atproto/sync/notifyOfUpdate.json
    ///
    /// - Parameter crawlingHostname: The hostname that the crawling service resides in. Optional.
    ///
    /// - Throws: An ``ATProtoError``-conforming error type, depending on the issue. Go to
    /// ``ATAPIError`` and ``ATRequestPrepareError`` for more details.
<<<<<<< HEAD
    @available(*, deprecated, renamed: "requestCrawl", message: "Use requestCrawl() instead")
    public func notifyOfUpdate(
        in crawlingHostname: URL,
        pdsURL: String = "https://api.bsky.app"
    ) async throws {
        let finalPDSURL = self.determinePDSURL(customPDSURL: pdsURL)

        guard let requestURL = URL(string: "\(finalPDSURL)/xrpc/com.atproto.sync.notifyOfUpdate") else {
=======
    public func notifyOfUpdate(in crawlingHostname: URL) async throws {
        guard let requestURL = URL(string: "\(self.pdsURL)/xrpc/com.atproto.sync.notifyOfUpdate") else {
>>>>>>> 3032a656
            throw ATRequestPrepareError.invalidRequestURL
        }

        let requestBody = ComAtprotoLexicon.Sync.NotifyOfUpdateRequestBody(
            crawlingHostname: crawlingHostname
        )

        do {
            let request = APIClientService.createRequest(
                forRequest: requestURL,
                andMethod: .post,
                acceptValue: "application/json",
                contentTypeValue: "application/json",
                authorizationValue: nil
            )

            _ = try await APIClientService.shared.sendRequest(
                request,
                withEncodingBody: requestBody
            )
        } catch {
            throw error
        }
    }
}<|MERGE_RESOLUTION|>--- conflicted
+++ resolved
@@ -27,7 +27,6 @@
     ///
     /// - Throws: An ``ATProtoError``-conforming error type, depending on the issue. Go to
     /// ``ATAPIError`` and ``ATRequestPrepareError`` for more details.
-<<<<<<< HEAD
     @available(*, deprecated, renamed: "requestCrawl", message: "Use requestCrawl() instead")
     public func notifyOfUpdate(
         in crawlingHostname: URL,
@@ -36,10 +35,6 @@
         let finalPDSURL = self.determinePDSURL(customPDSURL: pdsURL)
 
         guard let requestURL = URL(string: "\(finalPDSURL)/xrpc/com.atproto.sync.notifyOfUpdate") else {
-=======
-    public func notifyOfUpdate(in crawlingHostname: URL) async throws {
-        guard let requestURL = URL(string: "\(self.pdsURL)/xrpc/com.atproto.sync.notifyOfUpdate") else {
->>>>>>> 3032a656
             throw ATRequestPrepareError.invalidRequestURL
         }
 
