--- conflicted
+++ resolved
@@ -15,13 +15,8 @@
     ///   - reason: Any additional context accompanying the report. Optional.
     ///   - subject: The responsible party being reported.
     /// - Returns: A `Result`, containing either ``ModerationCreateReportOutput`` if successful, or an `Error` if not.
-<<<<<<< HEAD
-    public func createReportAsAdmin(with reasonType: ModerationReasonType, withContextof reason: String?,
-                             subject: RepoReferencesUnion) async throws -> Result<ModerationCreateReportOutput, Error> {
-=======
     public func createReport(with reasonType: ModerationReasonType, withContextof reason: String?,
                              subject: RepositoryReferencesUnion) async throws -> Result<ModerationCreateReportOutput, Error> {
->>>>>>> 60143bbd
         guard let sessionURL = session.pdsURL,
               let requestURL = URL(string: "\(sessionURL)/xrpc/com.atproto.moderation.createReport") else {
             return .failure(NSError(domain: "", code: -1, userInfo: [NSLocalizedDescriptionKey: "Invalid URL"]))
