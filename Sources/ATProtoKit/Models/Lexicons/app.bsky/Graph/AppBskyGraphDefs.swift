--- conflicted
+++ resolved
@@ -386,22 +386,15 @@
 
         public init(from decoder: any Decoder) throws {
             let container = try decoder.container(keyedBy: CodingKeys.self)
-<<<<<<< HEAD
-            
+
             let decodedType = try container.decode(String.self, forKey: .type)
             if decodedType != type {
                 throw DecodingError.typeMismatch(ListViewDefinition.self, .init(codingPath: [CodingKeys.type], debugDescription: "type did not match expected type \(type)"))
             }
-                 
-            self.starterPackURI = try container.decode(String.self, forKey: CodingKeys.starterPackURI)
-            self.starterPackCID = try container.decode(String.self, forKey: .starterPackCID)
-            self.starterPackRecord = try container.decode(UnknownType.self, forKey: .starterPackRecord)
-=======
-
+          
             self.uri = try container.decode(String.self, forKey: CodingKeys.uri)
             self.cid = try container.decode(String.self, forKey: .cid)
             self.record = try container.decode(UnknownType.self, forKey: .record)
->>>>>>> d1dac812
             self.creator = try container.decode(AppBskyLexicon.Actor.ProfileViewBasicDefinition.self, forKey: .creator)
             self.listItemCount = try container.decodeIfPresent(Int.self, forKey: .listItemCount)
             self.joinedWeekCount = try container.decodeIfPresent(Int.self, forKey: .joinedWeekCount)
@@ -424,18 +417,11 @@
             try encodeDate(self.indexedAt, with: &container, forKey: .indexedAt)
         }
 
-<<<<<<< HEAD
         enum CodingKeys: String, CodingKey {
             case type = "$type"
-            case starterPackURI = "uri"
-            case starterPackCID = "cid"
-            case starterPackRecord = "record"
-=======
-        enum CodingKeys: CodingKey {
             case uri
             case cid
             case record
->>>>>>> d1dac812
             case creator
             case listItemCount
             case joinedWeekCount
