//
//  APIClientService.swift
//
//
//  Created by Christopher Jr Riley on 2024-01-28.
//

import Foundation

/// A helper class to handle the most common HTTP Requests for the AT Protocol.
public class APIClientService {
    private init() {}

// MARK: Creating requests -
    /// Creates a `URLRequest` with specified parameters.
    /// - Parameters:
    ///   - requestURL: The URL for the request.
    ///   - httpMethod: The HTTP method to use (GET, POST, PUT, DELETE).
    ///   - acceptValue: The Accept header value, defaults to "application/json".
    ///   - contentTypeValue: The Content-Type header value, defaults to "application/json".
    ///   - authorizationValue: The Authorization header value, optional.
    /// - Returns: A configured `URLRequest` instance.
    public static func createRequest(forRequest requestURL: URL, andMethod httpMethod: HTTPMethod, acceptValue: String? = "application/json",
                                     contentTypeValue: String? = "application/json", authorizationValue: String? = nil) -> URLRequest {
        var request = URLRequest(url: requestURL)
        request.httpMethod = httpMethod.rawValue

        if let acceptValue {
            request.addValue(acceptValue, forHTTPHeaderField: "Accept")
        }
        if let authorizationValue {
            request.addValue(authorizationValue, forHTTPHeaderField: "Authorization")
        }

        // Send the data if it matches a POST or PUT request.
        if httpMethod == .post || httpMethod == .put {
            if let contentTypeValue {
                request.addValue(contentTypeValue, forHTTPHeaderField: "Content-Type")
            }
        }

        return request
    }

    static func encode<T: Encodable>(_ jsonData: T) async throws -> Data {
        guard let httpBody = try? JSONSerialization.data(withJSONObject: jsonData) else {
            throw ATHTTPRequestError.unableToEncodeRequestBody
        }
        return httpBody
    }


    /// Sets query items for a given URL.
    /// - Parameters:
    ///   - requestURL: The base URL to append query items to.
    ///   - queryItems: An array of key-value pairs to be set as query items.
    /// - Returns: A new URL with the query items appended.
    public static func setQueryItems(for requestURL: URL, with queryItems: [(String, String)]) throws -> URL {
        var components = URLComponents(url: requestURL, resolvingAgainstBaseURL: true)

        // Map out each URLQueryItem with the key ($0.0) and value ($0.1) of the item.
        components?.queryItems = queryItems.map { URLQueryItem(name: $0.0, value: $0.1) }

        guard let finalURL = components?.url else {
            throw ATHTTPRequestError.failedToConstructURLWithParameters
        }
        return finalURL
    }

// MARK: Sending requests -
    /// Sends a `URLRequest` and decodes the response to a specified `Decodable` type.
    /// - Parameters:
    ///   - request: The `URLRequest` to send.
    ///   - body: An optional `Encodable` body to be encoded and attached to the request.
    ///   - decodeTo: The type to decode the response into.
    /// - Returns: An instance of the specified `Decodable` type.
    public static func sendRequest<T: Decodable>(_ request: URLRequest, withEncodingBody body: Encodable? = nil, decodeTo: T.Type) async throws -> T {
        let (data, _) = try await performRequest(request, withEncodingBody: body)

        let decodedData = try JSONDecoder().decode(T.self, from: data)
        return decodedData
    }

    /// Sends a `URLRequest` without expecting a specific decoded response type.
    /// - Parameters:
    ///   - request: The `URLRequest` to send.
    ///   - body: An optional `Encodable` body to be encoded and attached to the request.
    public static func sendRequest(_ request: URLRequest, withEncodingBody body: Encodable? = nil) async throws {
        _ = try await performRequest(request, withEncodingBody: body)
    }

    /// Sends a `URLRequest` in order to receive a data object.
    ///
    /// Typically, this will be used for getting a blob object as the output. However, this is also useful for when the output is an unknown format, can be any format,
    /// or is unreliable. If it can be any format or if the format is unreliable, it's your responsibility to handle the information stored inside the `Data` object. If the
    /// output is known and it's not a blob, however, then the other `sendRequest` methods are more appropriate.
    /// - Parameter request: The `URLRequest` to send.
    /// - Returns: A `Data` object that contains the blob.
    public static func sendRequest(_ request: URLRequest) async throws -> Data {
        let (data, _) = try await performRequest(request)
        return data
    }

    /// Uploads a blob to a specified URL with multipart/form-data encoding.
    ///
    /// - Note: According to the AT Protocol specifications: "Upload a new blob, to be referenced from a repository record. The blob will be deleted if it is not referenced within a time window (eg, minutes).
    /// Blob restrictions (mimetype, size, etc) are enforced when the reference is created. Requires auth, implemented by PDS."
    ///
    /// - SeeAlso: This is based on the [`com.atproto.repo.uploadBlob`][github] lexicon.
    ///
    /// [github]: https://github.com/bluesky-social/atproto/blob/main/lexicons/com/atproto/repo/uploadBlob.json
    ///
    /// - Parameters:
    ///   - pdsURL: The base URL for the blob upload.
    ///   - accessToken: The access token for authorization.
    ///   - filename: The filename of the blob to upload.
    ///   - imageData: The data of the blob to upload.
    /// - Returns: A `BlobContainer` instance with the upload result.
    public static func uploadBlob(pdsURL: String = "https://bsky.social", accessToken: String, filename: String,
                                  imageData: Data) async throws -> BlobContainer {
         guard let requestURL = URL(string: "\(pdsURL)/xrpc/com.atproto.repo.uploadBlob") else {
             throw ATRequestPrepareError.invalidRequestURL
         }

        let mimeType = mimeType(for: filename)

        do {
            var request = createRequest(
                forRequest: requestURL,
                andMethod: .post,
                contentTypeValue: mimeType,
                authorizationValue: "Bearer \(accessToken)")
            request.httpBody = imageData

            let response = try await sendRequest(request,
                                                 decodeTo: BlobContainer.self)

            return response
        } catch {
<<<<<<< HEAD
            throw error
=======
            throw ATHTTPRequestError.invalidResponse
>>>>>>> 8e2f260e
        }
    }

    /// Sends a `URLRequest` and returns the raw JSON output as a `Dictionary`.
    ///
    /// - Parameters:
    ///   - request: The `URLRequest` to send.
    ///   - body: An optional `Encodable` body to be encoded and attached to the request.
    /// - Returns: A `Dictionary` representation of the JSON response.
    public static func sendRequestWithRawJSONOutput(_ request: URLRequest, withEncodingBody body: Encodable? = nil) async throws -> [String: Any] {
        var urlRequest = request

        // Encode the body to JSON data if it's not nil
        if let body = body {
            do {
                urlRequest.httpBody = try body.toJsonData()
            } catch {
                throw ATHTTPRequestError.unableToEncodeRequestBody
            }
        }

        let (data, response) = try await URLSession.shared.data(for: urlRequest)

        guard let httpResponse = response as? HTTPURLResponse else {
            throw NSError(domain: "", code: -1, userInfo: [NSLocalizedDescriptionKey: "Error getting response"])
        }

        guard httpResponse.statusCode == 200 else {
            let responseBody = String(data: data, encoding: .utf8) ?? "No response body"
            print("HTTP Status Code: \(httpResponse.statusCode) - Response Body: \(responseBody)")
            throw URLError(.badServerResponse)
        }

        guard let response = try JSONSerialization.jsonObject(
            with: data, options: .mutableLeaves) as? [String: Any] else { return ["Response": "No response"] }
        return response
    }

    /// Sends a `URLRequest` and returns the raw HTML output as a `String`.
    ///
    /// - Parameters:
    ///   - request: The `URLRequest` to send.
    /// - Returns: A `String` representation of the HTML response.
    public static func sendRequestWithRawHTMLOutput(_ request: URLRequest) async throws -> String {
        let (data, response) = try await URLSession.shared.data(for: request)

        guard let httpResponse = response as? HTTPURLResponse else {
            throw ATHTTPRequestError.errorGettingResponse
        }

        guard httpResponse.statusCode == 200 else {
            let responseBody = String(data: data, encoding: .utf8) ?? "No response body"
            print("HTTP Status Code: \(httpResponse.statusCode) - Response Body: \(responseBody)")
            throw URLError(.badServerResponse)
        }

        guard let htmlString = String(data: data, encoding: .utf8) else {
            throw ATHTTPRequestError.failedToDecodeHTML
        }

        return htmlString
    }

    /// Private method to handle the common request sending logic.
    ///
    /// - Parameters:
    ///   - request: The `URLRequest` to send.
    ///   - body: An optional `Encodable` body to be encoded and attached to the request.
    /// - Returns: A tuple containing the data and the HTTPURLResponse.
    private static func performRequest(_ request: URLRequest, withEncodingBody body: Encodable? = nil) async throws -> (Data, HTTPURLResponse) {
        var urlRequest = request

        if let body = body {
            do {
                urlRequest.httpBody = try body.toJsonData()
            } catch {
                throw ATHTTPRequestError.unableToEncodeRequestBody
            }
        }

        let (data, response) = try await URLSession.shared.data(for: urlRequest)

        guard let httpResponse = response as? HTTPURLResponse else {
            throw ATHTTPRequestError.errorGettingResponse
        }

//        print("Status Code: \(httpResponse.statusCode)")  // Debugging line
//        print("Response Headers: \(httpResponse.allHeaderFields)")  // Debugging line

        guard httpResponse.statusCode == 200 else {
            let responseBody = String(data: data, encoding: .utf8) ?? "No response body"
            print("HTTP Status Code: \(httpResponse.statusCode) - Response Body: \(responseBody)")
            throw URLError(.badServerResponse)
        }

        return (data, httpResponse)
    }

// MARK: -
    /// Represents the HTTP methods used to interact with the AT Protocol.
    public enum HTTPMethod: String {
        /// Retrieve information from the AT Protocol using a given URI.
        case get = "GET"
        /// Sends data to the AT Protocol to create or update a resource.
        case post = "POST"
        /// Replaces all current representations of the target resource with the request payload.
        case put = "PUT"
        /// Removes the specified resource(s) from the AT Protocol server.
        case delete = "DELETE"
    }
    
    /// Determines the MIME type based on a file's extension.
    ///
    /// - Parameter filename: The filename to determine the MIME type for.
    /// - Returns: A string representing the MIME type.
    private static func mimeType(for filename: String) -> String {
        let suffix = filename.split(separator: ".").last?.lowercased() ?? ""
        switch suffix {
            case "png": return "image/png"
            case "jpeg", "jpg": return "image/jpeg"
            case "webp": return "image/webp"
            default: return "application/octet-stream"
        }
    }
}<|MERGE_RESOLUTION|>--- conflicted
+++ resolved
@@ -137,11 +137,7 @@
 
             return response
         } catch {
-<<<<<<< HEAD
-            throw error
-=======
             throw ATHTTPRequestError.invalidResponse
->>>>>>> 8e2f260e
         }
     }
 
