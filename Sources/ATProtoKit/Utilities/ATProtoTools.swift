--- conflicted
+++ resolved
@@ -20,29 +20,15 @@
 /// - Important: The rule where the method becomes deprecated will be active either
 /// when version 1.0 is launched or `ATProtoTools` is stabilized, whichever comes first.
 /// Until then, if a method is better suited elsewhere, it will be immediately moved.
-<<<<<<< HEAD
-class ATProtoTools {
+public class ATProtoTools {
     private var logger = Logger(label: "ATProtoTools")
-=======
-public class ATProtoTools {
->>>>>>> 00135421
 
     /// Resolves the reply references to prepare them for a later post record request.
     ///
     /// - Parameter parentURI: The URI of the post record the current one is directly replying to.
-<<<<<<< HEAD
-    /// - Returns: A ``ReplyReference``.
-    public func resolveReplyReferences(parentURI: String) async throws -> ReplyReference {
-        logger.trace("In resolveReplyReferences()")
-        let parentRecord = try await fetchRecordForURI(parentURI)
-
-        guard let replyReference = parentRecord.value?.reply else {
-            logger.debug("Creating a reply referrence from current parent", metadata: ["uri": "\(parentRecord.recordURI)", "parentCID": "\(parentRecord.recordCID)"])
-            // The parent record is a top-level post, so it is also the root
-            return createReplyReference(from: parentRecord)
-=======
     /// - Returns: A ``AppBskyLexicon/Feed/PostRecord/ReplyReference``.
     public func resolveReplyReferences(parentURI: String) async throws -> AppBskyLexicon.Feed.PostRecord.ReplyReference {
+        logger.trace("In resolveReplyReferences()")
         let threadRecords = try await fetchRecordForURI(parentURI)
 
         guard let parentRecord = threadRecords.value else {
@@ -56,7 +42,6 @@
                 replyReference = try decodeReplyReference(from: unknown)
             default:
                 break
->>>>>>> 00135421
         }
 
         if let replyReference = replyReference {
@@ -78,13 +63,6 @@
     private func getReplyReferenceWithRoot(
         _ replyReference: AppBskyLexicon.Feed.PostRecord.ReplyReference) async throws -> AppBskyLexicon.Feed.PostRecord.ReplyReference {
         let rootRecord = try await fetchRecordForURI(replyReference.root.recordURI)
-<<<<<<< HEAD
-        let rootReference = rootRecord.value?.reply?.root ?? replyReference.root
-        logger.debug("Obtaining the reply reference from the parent reply root record", metadata: ["parentCID": "\(parentRecord.recordCID)", "rootCID": "\(rootRecord.recordCID)", "rootURI": "\(rootRecord.recordURI)"])
-
-        logger.trace("Exiting resolveReplyReferences()")
-        return ReplyReference(root: rootReference, parent: replyReference.parent)
-=======
 
         if let rootReferenceValue = rootRecord.value {
             switch rootReferenceValue {
@@ -94,27 +72,19 @@
                     return AppBskyLexicon.Feed.PostRecord.ReplyReference(root: replyReference.root, parent: replyReference.parent)
             }
         }
+        logger.trace("Exiting resolveReplyReferences()")
         return AppBskyLexicon.Feed.PostRecord.ReplyReference(root: replyReference.root, parent: replyReference.parent)
->>>>>>> 00135421
     }
 
     /// Gets a record from the user's repository.
     ///
     /// - Parameter uri: The URI of the record.
-<<<<<<< HEAD
-    /// - Returns: A ``RecordOutput``
-    public func fetchRecordForURI(_ uri: String) async throws -> RecordOutput {
-        logger.trace("In fetchRecordForURI()")
-        let query = try parseURI(uri)
-        logger.debug("Obtaining the repository record", metadata: ["uri": "\(query)"])
-        let record = try await ATProtoKit().getRepositoryRecord(from: query, pdsURL: nil)
-=======
     /// - Returns: A ``ComAtprotoLexicon/Repository/GetRecordOutput``
     public func fetchRecordForURI(_ uri: String) async throws -> ComAtprotoLexicon.Repository.GetRecordOutput {
+        logger.trace("In fetchRecordForURI()")
         let query = try parseURI(uri)
 
         let record = try await ATProtoKit().getRepositoryRecord(from: query.repository, collection: query.collection, recordKey: query.recordKey, pdsURL: nil)
->>>>>>> 00135421
 
         switch record {
             case .success(let result):
@@ -132,19 +102,11 @@
     ///
     /// - Parameter record: The record to convert.
     /// - Returns: A ``ReplyReference``.
-<<<<<<< HEAD
-    private func createReplyReference(from record: RecordOutput) -> ReplyReference {
-        logger.trace("In createReplyReference()")
-        let reference = StrongReference(recordURI: record.recordURI, cidHash: record.recordCID)
-        logger.debug("Creating the reply reference from record", metadata: ["recordURI": "\(record.recordURI)", "recordCID": "\(record.recordCID)"])
-        logger.trace("Exiting createReplyReference()")
-        return ReplyReference(root: reference, parent: reference)
-=======
     private func createReplyReference(from record: ComAtprotoLexicon.Repository.GetRecordOutput) -> AppBskyLexicon.Feed.PostRecord.ReplyReference {
+        logger.trace("In createReplyReference()") 
         let reference = ComAtprotoLexicon.Repository.StrongReference(recordURI: record.recordURI, cidHash: record.recordCID)
 
         return AppBskyLexicon.Feed.PostRecord.ReplyReference(root: reference, parent: reference)
->>>>>>> 00135421
     }
 
     /// Parses the URI in order to get a ``RecordQuery``.
@@ -164,28 +126,12 @@
         if uri.hasPrefix("at://") {
             logger.debug("Parsing URI with 'at://' prefix")
             let components = uri.split(separator: "/").map(String.init)
-<<<<<<< HEAD
-            guard components.count >= 4 else {
-                logger.error("Failed to parse the URI: too many components", metadata: ["error": "\(ATRequestPrepareError.invalidFormat)"])
-                throw ATRequestPrepareError.invalidFormat
-            }
-            
-            logger.debug("RecordQuery constructed.", metadata: ["repo": "\(components[1])", "collection": "\(components[2])", "recordKey": "\(components[3])"])
-            logger.trace("Exiting parseURI()")
-            return RecordQuery(repo: components[1], collection: components[2], recordKey: components[3])
-=======
             guard components.count >= 4 else { throw ATRequestPrepareError.invalidFormat }
-
             return ATProtoTools.RecordQuery(repository: components[1], collection: components[2], recordKey: components[3])
->>>>>>> 00135421
         } else if uri.hasPrefix("\(pdsURL)/") {
             logger.debug("Parsing URI with pds url '\(pdsURL)' prefix")
             let components = uri.split(separator: "/").map(String.init)
             guard components.count >= 6 else {
-<<<<<<< HEAD
-                logger.error("Failed to parse the URI: too many components", metadata: ["error": "\(ATRequestPrepareError.invalidFormat)"])
-=======
->>>>>>> 00135421
                 throw ATRequestPrepareError.invalidFormat
             }
 
@@ -204,14 +150,7 @@
                     logger.error("Failed to parse the URI: invalid collection format", metadata: ["error": "\(ATRequestPrepareError.invalidFormat)"])
                     throw ATRequestPrepareError.invalidFormat
             }
-
-<<<<<<< HEAD
-            logger.debug("RecordQuery constructed.", metadata: ["repo": "\(record)", "collection": "\(collection)", "recordKey": "\(recordKey)"])
-            logger.trace("Exiting parseURI()")
-            return RecordQuery(repo: record, collection: collection, recordKey: recordKey)
-=======
             return RecordQuery(repository: record, collection: collection, recordKey: recordKey)
->>>>>>> 00135421
         } else {
             logger.error("Failed to parse the URI", metadata: ["error": "\(ATRequestPrepareError.invalidFormat)"])
             throw ATRequestPrepareError.invalidFormat
