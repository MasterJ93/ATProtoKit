//
//  ATFacetParser.swift
//
//
//  Created by Christopher Jr Riley on 2024-01-27.
//

import Foundation
import Logging

/// A utility class designed for parsing various elements like mentions, URLs, and hashtags from text.
public class ATFacetParser {
    private static var logger = Logger(label: "ATFacetParser")

    /// Manages a collection of ``AppBskyLexicon/RichText/Facet`` objects, providing thread-safe append operations.
    actor FacetsActor {

        /// The collection of ``AppBskyLexicon/RichText/Facet`` objects.
        var facets = [AppBskyLexicon.RichText.Facet]()

        /// Appends a new ``AppBskyLexicon/RichText/Facet`` to the collection in a thread-safe manner.
        /// - Parameter facet: Parameter facet: The ``AppBskyLexicon/RichText/Facet`` to append.
        func append(_ facet: AppBskyLexicon.RichText.Facet) {
            facets.append(facet)
        }
    }

    /// Parses mentions from a given text and returns them along with their positions.
    /// - Parameter text: The text to parse for mentions.
    /// - Returns: An array of `Dictionary`s containing the start and end positions of each mention
    /// and the mention text.
    public static func parseMentions(from text: String) -> [[String: Any]] {
        logger.trace("In parseMentions()")
        var spans = [[String: Any]]()

        // Regex for grabbing @mentions.
        // Based on Bluesky's regex.
        let mentionRegex = "[\\s|^](@([a-zA-Z0-9]([a-zA-Z0-9-]{0,61}[a-zA-Z0-9])?\\.)+[a-zA-Z]([a-zA-Z0-9-]{0,61}[a-zA-Z0-9])?)"

        do {
            logger.trace("Building regex")
            let regex = try NSRegularExpression(pattern: mentionRegex)
            let nsRange = NSRange(text.startIndex..<text.endIndex, in: text)

            // Get the start and end positions of each match.
            logger.trace("Enumerating matches")
            regex.enumerateMatches(in: text, options: [], range: nsRange) { match, _, _ in
                guard let match = match,
                      let range = Range(match.range(at: 1), in: text) else { return }
                logger.trace("Mention has been found")

                // Text must be in a UTF-8 encoded bytestring offset.
                logger.trace("Decoding mention")
                let utf8Text = text.utf8
                let byteStart = utf8Text.distance(from: utf8Text.startIndex,
                                                  to: utf8Text.index(utf8Text.startIndex, offsetBy: text.distance(from: text.startIndex, to: range.lowerBound)))
                let byteEnd = utf8Text.distance(from: utf8Text.startIndex,
                                                to: utf8Text.index(utf8Text.startIndex, offsetBy: text.distance(from: text.startIndex, to: range.upperBound)))
                let mentionText = String(text[range])
                logger.debug("Obtained mention text", metadata: ["size": "\(mentionText.count)"])

                spans.append([
                    "start": byteStart,
                    "end": byteEnd,
                    "mention": mentionText
                ])
            }
        } catch {
            logger.error("Error while parsing mentions", metadata: ["error": "\(error.localizedDescription)"])
        }

        logger.debug("Received mentions", metadata: ["size": "\(spans.count)"])
        logger.trace("Exiting parseMentions()")
        return spans
    }

    /// Parses URLs from a given text and returns them along with their positions.
    /// - Parameter text: The text to parse for URLs.
    /// - Returns: An array of `Dictionary`s containing the start and end positions of each URL and
    /// the URL text.
    public static func parseURLs(from text: String) -> [[String: Any]] {
        logger.trace("In parseURLs()")
        var spans = [[String: Any]]()

        // Regex for grabbing links.
        // Don't know if it can get every possible link.
        // Based on the regex Bluesky grabbed.
        let linkRegex = "[\\s|^](https?:\\/\\/(www\\.)?[-a-zA-Z0-9@:%._\\+~#=]{1,256}\\.[a-zA-Z0-9()]{1,6}\\b([-a-zA-Z0-9()@:%_\\+.~#?&//=]*[-a-zA-Z0-9@%_\\+~#//=])?)"

        do {
            logger.trace("Building regex")
            let regex = try NSRegularExpression(pattern: linkRegex)
            let nsRange = NSRange(text.startIndex..<text.endIndex, in: text)

            // Get the start and end positions of each match.
            logger.trace("Enumerating matches")
            regex.enumerateMatches(in: text, range: nsRange) { match, _, _ in
                guard let match = match,
                      let range = Range(match.range(at: 1), in: text) else { return }
                logger.trace("URL has been found")
                let byteStart = text.distance(from: text.startIndex, to: range.lowerBound)
                let byteEnd = text.distance(from: text.startIndex, to: range.upperBound)
                let linkText = String(text[range])
                logger.debug("Obtained url text", metadata: ["size": "\(linkText.count)"])

                spans.append([
                    "start": byteStart,
                    "end": byteEnd,
                    "link": linkText
                ])
            }
        } catch {
            logger.error("Error while parsing urls", metadata: ["error": "\(error.localizedDescription)"])
        }

        logger.debug("URLs received", metadata: ["size": "\(spans.count)"])
        logger.trace("Exiting parseURLs()")
        return spans
    }

    /// Parses hashtags from a given text and returns them along with their positions.
    /// - Parameter text: The text to parse for hashtags.
    /// - Returns: An array of `Dictionary`s containing the start and end positions of each
    /// hashtag and the hashtag text.
    public static func parseHashtags(from text: String) -> [[String: Any]] {
        logger.trace("In parseHashtags()")
        var spans = [[String: Any]]()

        // Regex for grabbing #hashtags.
        let hashtagRegex = "(?<!\\w)(#[a-zA-Z0-9_]+)"

        do {
            logger.trace("Building regex")
            let regex = try NSRegularExpression(pattern: hashtagRegex)
            let nsRange = NSRange(text.startIndex..<text.endIndex, in: text)

            // Get the start and end positions of each match.
            logger.trace("Enumerating matches")
            regex.enumerateMatches(in: text, range: nsRange) { match, _, _ in
                guard let match = match,
                      let range = Range(match.range(at: 1), in: text) else { return }
                logger.trace("Hashtag has been found")
                let byteStart = text.distance(from: text.startIndex, to: range.lowerBound)
                let byteEnd = text.distance(from: text.startIndex, to: range.upperBound)
                let hashtagText = String(text[range])
                logger.debug("Obtained hashtag text", metadata: ["size": "\(hashtagText.count)"])

                spans.append([
                    "start": byteStart,
                    "end": byteEnd,
                    "tag": hashtagText
                ])
            }
        } catch {
            logger.error("Error while parsing hashtags", metadata: ["error": "\(error.localizedDescription)"])
        }
        logger.trace("Exiting parseHashtags()")
        return spans
    }

    /// Processes text to find mentions, URLs, and hashtags, converting these elements into
    /// ``AppBskyLexicon/RichText/Facet`` objects.
    /// - Parameters:
    ///   - text: The text to be processed.
    ///   - pdsURL: The URL of the Personal Data Server, defaulting to "https://bsky.social".
    /// - Returns: An array of ``AppBskyLexicon/RichText/Facet`` objects representing the structured data elements found
    /// in the text.
<<<<<<< HEAD
    public static func parseFacets(from text: String, pdsURL: String = "https://bsky.social") async -> [Facet] {
        logger.trace("In parseFacets()")
=======
    public static func parseFacets(from text: String, pdsURL: String = "https://bsky.social") async -> [AppBskyLexicon.RichText.Facet] {
>>>>>>> 00135421
        let facets = FacetsActor()

        await withTaskGroup(of: Void.self) { group in
            logger.trace("Parsing mentions")
            for mention in self.parseMentions(from: text) {
                group.addTask {
                    do {
                        // Unless something is wrong with `parseMentions()`, this is unlikely to fail.
                        guard let handle = mention["mention"] as? String else { return }
                        logger.debug("Mention text received", metadata: ["handle": "\(handle)"])

                        // Remove the `@` from the handle.
                        let notATHandle = String(handle.dropFirst())

//                        if let did = try await self.retrieveDID(from: notATHandle, pdsURL: pdsURL),
//                           let start = mention["start"] as? Int,
//                           let end = mention["end"] as? Int {
//
//                            let mentionFacet = Facet(
//                                index: ByteSlice(byteStart: start, byteEnd: end),
//                                features: [.mention(Mention(did: did))]
//                            )
//
//                            await facets.append(mentionFacet)
//                        }

                        let mentionResult = try await ATProtoKit().resolveHandle(from: notATHandle, pdsURL: pdsURL)
                        logger.debug("Mention result", metadata: ["result": "\(mentionResult)"])

                        switch mentionResult {
                            case .success(let resolveHandleOutput):
                                guard let start = mention["start"] as? Int, let end = mention["end"] as? Int else { return }

                                let mentionFacet = AppBskyLexicon.RichText.Facet(
                                    index: AppBskyLexicon.RichText.Facet.ByteSlice(byteStart: start, byteEnd: end),
                                    features: [.mention(AppBskyLexicon.RichText.Facet.Mention(did: resolveHandleOutput.handleDID))])

                                await facets.append(mentionFacet)
                                logger.debug("New mention facet added")
                            case .failure(let error):
                                logger.error("Error while processing mentions", metadata: ["error": "\(error)"])
                        }
                    } catch {
                        logger.error("Error while processing mentions", metadata: ["error": "\(error)"])
                    }
                }
            }

            // Grab all of the URLs and add them to the facet.
            logger.trace("Parsing urls")
            for link in self.parseURLs(from: text) {
                group.addTask {
                    // Unless something is wrong with `parseURLs()`, this is unlikely to fail.
                    guard let url = link["link"] as? String else { return }
                    logger.debug("URL text received", metadata: ["url": "\(url)"])

                    if let start = link["start"] as? Int,
                       let end = link["end"] as? Int {
                        let linkFacet = AppBskyLexicon.RichText.Facet(
                            index: AppBskyLexicon.RichText.Facet.ByteSlice(byteStart: start, byteEnd: end),
                            features: [.link(AppBskyLexicon.RichText.Facet.Link(uri: url))]
                        )

                        await facets.append(linkFacet)
                        logger.debug("New url facet added")
                    }
                }
            }

            // Grab all of the hashtags and add them to the facet.
            logger.trace("Parsing hashtags")
            for hashtag in self.parseHashtags(from: text) {
                group.addTask {
                    // Unless something is wrong with `parseHashtags()`, this is unlikely to fail.
                    guard let tag = hashtag["tag"] as? String else { return }
                    logger.debug("New hashtag text recieved", metadata: ["hashtag": "\(tag)"])

                    if let start = hashtag["start"] as? Int,
                       let end = hashtag["end"] as? Int {
                        let hashTagFacet = AppBskyLexicon.RichText.Facet(
                            index: AppBskyLexicon.RichText.Facet.ByteSlice(byteStart: start, byteEnd: end),
                            features: [.tag(AppBskyLexicon.RichText.Facet.Tag(tag: tag))]
                        )

                        await facets.append(hashTagFacet)
                        logger.debug("New hashtag facet added")
                    }
                }
            }
        }

        logger.trace("Exiting parseFacets()")
        return await facets.facets
    }
}

/// A data model protocol for Features.
///
/// - SeeAlso: This is based on the [`app.bsky.richtext.facet`][github] lexicon.
///
/// [github]: https://github.com/bluesky-social/atproto/blob/main/lexicons/app/bsky/richtext/facet.json
internal protocol FeatureCodable: Codable {

    /// The identifier of the lexicon.
    ///
    /// - Warning: The value must not change.
    static var type: String { get }
}<|MERGE_RESOLUTION|>--- conflicted
+++ resolved
@@ -165,12 +165,8 @@
     ///   - pdsURL: The URL of the Personal Data Server, defaulting to "https://bsky.social".
     /// - Returns: An array of ``AppBskyLexicon/RichText/Facet`` objects representing the structured data elements found
     /// in the text.
-<<<<<<< HEAD
-    public static func parseFacets(from text: String, pdsURL: String = "https://bsky.social") async -> [Facet] {
+    public static func parseFacets(from text: String, pdsURL: String = "https://bsky.social") async -> [AppBskyLexicon.RichText.Facet] {
         logger.trace("In parseFacets()")
-=======
-    public static func parseFacets(from text: String, pdsURL: String = "https://bsky.social") async -> [AppBskyLexicon.RichText.Facet] {
->>>>>>> 00135421
         let facets = FacetsActor()
 
         await withTaskGroup(of: Void.self) { group in
